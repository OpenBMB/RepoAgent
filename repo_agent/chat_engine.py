--- conflicted
+++ resolved
@@ -98,13 +98,8 @@
         language = language_mapping[language]
         
         code_type_tell = "Class" if code_type == "ClassDef" else "Function"
-<<<<<<< HEAD
         have_return_tell = "**Output Example**: Mock up a possible appearance of the code's return value." if have_return else ""
         # reference_letter = "This object is called in the following files, the file paths and corresponding calling parts of the code are as follows:" if referenced else ""
-=======
-        have_return_tell = "**Output Example**: (Mock up a possible appearance of the code's return value.)" if have_return else ""
-        reference_letter = "This object is called in the following files, the file paths and corresponding calling parts of the code are as follows:" if referenced else ""
->>>>>>> 62fe512b
         combine_ref_situation = "and combine it with its calling situation in the project," if referenced else ""
         
         referencer_content = get_referencer_prompt(doc_item)
