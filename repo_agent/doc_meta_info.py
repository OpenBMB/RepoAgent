--- conflicted
+++ resolved
@@ -352,11 +352,7 @@
             flash_reference_relation (bool, optional): Whether to include flash reference relation in the saved MetaInfo. Defaults to False.
         """
         with self.checkpoint_lock:
-<<<<<<< HEAD
             print(f"{Fore.GREEN}MetaInfo is Refreshed and Saved{Style.RESET_ALL}")
-=======
-            logger.info(f"MetaInfo will be documented at {target_dir_path}")
->>>>>>> 0f7e4bf5
             if not os.path.exists(target_dir_path):
                 os.makedirs(target_dir_path)
             now_hierarchy_json = self.to_hierarchy_json(
@@ -625,13 +621,8 @@
     def load_doc_from_older_meta(self, older_meta: MetaInfo):
         """older_meta是老版本的、已经生成doc的meta info"""
         logger.info("merge doc from an older version of metainfo")
-<<<<<<< HEAD
-        root_item = self.target_repo_hierarchical_tree
+        root_item = self.target_repo_hierarchical_tree # 新版的根节点
         deleted_items = []
-=======
-        root_item = self.target_repo_hierarchical_tree # 新版的根节点
-
->>>>>>> 0f7e4bf5
         def find_item(now_item: DocItem) -> Optional[DocItem]:
             """
             Find an item in the new version of meta based on its original item.
