# 忽略私人配置文件，包含有api_key等信息
config private.yml
private.yml

# Byte-compiled / optimized / DLL files
__pycache__/
.DS_Store
*/.DS_Store
*.py[cod]
*$py.class

# C extensions
*.so

# Distribution / packaging
.Python
build/
develop-eggs/
dist/
downloads/
eggs/
.eggs/
lib/
lib64/
parts/
sdist/
var/
wheels/
share/python-wheels/
*.egg-info/
.installed.cfg
*.egg
MANIFEST
.DS_Store

# PyInstaller
#  Usually these files are written by a python script from a template
#  before PyInstaller builds the exe, so as to inject date/other infos into it.
*.manifest
*.spec

# Installer logs
pip-log.txt
pip-delete-this-directory.txt

# Unit test / coverage reports
htmlcov/
.tox/
.nox/
.coverage
.coverage.*
.cache
nosetests.xml
coverage.xml
*.cover
*.py,cover
.hypothesis/
.pytest_cache/
cover/

# Translations
*.mo
*.pot

# Django stuff:
*.log
local_settings.py
db.sqlite3
db.sqlite3-journal

# Flask stuff:
instance/
.webassets-cache

# Scrapy stuff:
.scrapy

# Sphinx documentation
docs/_build/

# PyBuilder
.pybuilder/
target/

# Jupyter Notebook
.ipynb_checkpoints

# IPython
profile_default/
ipython_config.py

# pyenv
#   For a library or package, you might want to ignore these files since the code is
#   intended to run in multiple environments; otherwise, check them in:
# .python-version

# pipenv
#   According to pypa/pipenv#598, it is recommended to include Pipfile.lock in version control.
#   However, in case of collaboration, if having platform-specific dependencies or dependencies
#   having no cross-platform support, pipenv may install dependencies that don't work, or not
#   install all needed dependencies.
#Pipfile.lock

# poetry
#   Similar to Pipfile.lock, it is generally recommended to include poetry.lock in version control.
#   This is especially recommended for binary packages to ensure reproducibility, and is more
#   commonly ignored for libraries.
#   https://python-poetry.org/docs/basic-usage/#commit-your-poetrylock-file-to-version-control
#poetry.lock

# pdm
#   Similar to Pipfile.lock, it is generally recommended to include pdm.lock in version control.
#pdm.lock
#   pdm stores project-wide configurations in .pdm.toml, but it is recommended to not include it
#   in version control.
#   https://pdm.fming.dev/#use-with-ide
.pdm.toml

# PEP 582; used by e.g. github.com/David-OConnor/pyflow and github.com/pdm-project/pdm
__pypackages__/

# Celery stuff
celerybeat-schedule
celerybeat.pid

# SageMath parsed files
*.sage.py

# Environments
.env/
.venv/
env/
venv/
ENV/
env.bak/
venv.bak/

# Spyder project settings
.spyderproject
.spyproject

# Rope project settings
.ropeproject

# mkdocs documentation
/site

# mypy
.mypy_cache/
.dmypy.json
dmypy.json

# Pyre type checker
.pyre/

# pytype static type analyzer
.pytype/

# Cython debug symbols
cython_debug/

# PyCharm
#  JetBrains specific template is maintained in a separate JetBrains.gitignore that can
#  be found at https://github.com/github/gitignore/blob/main/Global/JetBrains.gitignore
#  and can be added to the global gitignore or merged into this file.  For a more nuclear
#  option (not recommended) you can uncomment the following to ignore the entire idea folder.
#.idea/
<<<<<<< HEAD

# AI doc
.project_hierarchy.json
Markdown_Docs/
=======
>>>>>>> b8bd067c
<|MERGE_RESOLUTION|>--- conflicted
+++ resolved
@@ -165,10 +165,5 @@
 #  and can be added to the global gitignore or merged into this file.  For a more nuclear
 #  option (not recommended) you can uncomment the following to ignore the entire idea folder.
 #.idea/
-<<<<<<< HEAD
 
-# AI doc
-.project_hierarchy.json
-Markdown_Docs/
-=======
->>>>>>> b8bd067c
+.project_hierarchy.json