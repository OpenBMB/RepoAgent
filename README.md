# 🤗 Introduction

AI_doc is an Open-Source project driven by Large Language Models(LLMs) that aims to provide an intelligent way to document projects. 
It is designed to be a handy tool for developers who need to organize their code and cooperate with teammates.

# Quick links

- [Introduction](#-introduction)
- [Quick links](#quick-links)
- [Background](#-background)
- [Features](#-features)
- [Installation](#-installation)
- [Quick Start](#-quick-start)
  - [Configuring AI_doc](#configuring-ai_doc)
  - [Run AI_doc](#run-ai_doc)
  - [Configuring the Target Repository](#configuring-the-target-repository)
- [Future Work](#-future-work)
- [Supported Language](#supported-language)
- [License](#-license)
- [Citation](#-citation)

# 👾 Background
In the realm of computer programming, the significance of comprehensive project documentation, including detailed explanations for each Python file, cannot be overstated. Such documentation serves as the cornerstone for understanding, maintaining, and enhancing the codebase. It provides essential context and rationale for the code, making it easier for current and future developers to comprehend the purpose, functionality, and structure of the software. It not only facilitates current and future developers in grasping the project's purpose and structure but also ensures that the project remains accessible and modifiable over time, significantly easing the learning curve for new team members.

Traditionally, creating and maintaining software documentation demanded significant human effort and expertise, a challenge for small teams without dedicated personnel. The introduction of Large Language Models (LLMs) like GPT has transformed this, enabling AI to handle much of the documentation process. This shift allows human developers to focus on verification and fine-tuning, greatly reducing the manual burden of documentation.

**🏆 Our goal is to create a super-intelligent doc assistant that saves time and formulate documents for human.**

# 🪭 Features

- **🤖 Automatically detects changes in Git repositories, tracking additions, deletions, and modifications of files.**
- **📝 Independently analyzes the code structure through AST, generating documents for individual objects.**
- **🔍 Accurate identification of inter-object invocation relationships, enriching the global perspective of document content.**
- **📚 Seamlessly replaces Markdown content based on changes, maintaining consistency in documentation.**
- **🕙 Executes multi-threaded concurrent operations, enhancing the efficiency of document generation.**
- **👭 Offer a sustainable, automated documentation update method for team collaboration.**

# 📦 Installation

First, ensure that your machine is installed with Python version 3.9 or higher.
```
$ python --version
python 3.11.4
```
Next, clone the project, create a virtual environment, and install dependencies within this environment.

```
cd AI_doc
conda create -n AI_doc python=3.11.4
conda activate AI_doc
pip install -r requirements.txt
```


# 📖 Quick Start

## Configuring AI_doc
First, configure the OpenAI API parameters in the config.yml file.
For details on obtaining these, please refer to [OpenAI API](https://beta.openai.com/docs/developer-quickstart/your-api-keys).

In the `config.yml` file, configure other parameters like OpenAI API, the destination repository path, document language, and so on:
```yaml
api_keys:
  gpt-3.5-turbo-16k:
    - api_key: sk-XXXX
      base_url: https://example.com/v1/
      api_type: azure
      api_version: XXX
      engine: GPT-35-Turbo-16k
      # you can use any kwargs supported by openai.ChatCompletion here
    - api_key: sk-xxxxx
      organization: org-xxxxxx
      model: gpt-3.5-turbo-16k
  ...
request_timeout: 90

repo_path: /path/to/your/repo
project_hierachy: .project_hierachy.json # The paths of the global structure information json file
Markdown_Docs_folder: /Markdown_Docs # The folder in the root directory of your target repository to store the documentation.

language: en # Two-letter language codes (ISO 639-1 codes), e.g. `language: en` for English. Refer to Supported Language for more languages.
first_generate: True # True if you are generating documentation for the first time in the target repository, else False
```

## Run AI_doc

<<<<<<< HEAD

<!-- Please use the following command in the main function of runner.py if you are generating documentation for the first time in the target repository:

```
runner.first_generate()
``` -->
Run the following command to generate documentation:
```bash
export PYTHONPATH=./
python ai_doc/runner.py
```

At this point, AI_doc will automatically generate a json file that maintains the global structure information for your target repository, and create a folder named `Markdown_Docs` in the root directory of your target repository to store the documentation.
=======
Enter the root directory of AI_doc and type the following command in the terminal:
```
python -m ai_doc.runner
```

If it's your first time generating documentation for the target repository, AI_doc will automatically create a JSON file maintaining the global structure information and a folder named Markdown_Docs in the root directory of the target repository for storing documents.

The paths of the global structure information json file and the documentation folder can be configured in `config.yml`.
>>>>>>> 7bc0b1d7

Once you have initially generated the global documentation for the target repository, or if the project you cloned already contains global documentation information, you can then seamlessly and automatically maintain internal project documentation with your team by configuring the **pre-commit hook** in the target repository!


## Configuring the Target Repository

AI_doc currently supports generating documentation for projects, which requires some configuration in the target repository.

First, ensure that the target repository is a git repository and has been initialized.
```
git init
```
Install pre-commit in the target repository to detect changes in the git repository.

```
pip install pre-commit
```
Create a file named `.pre-commit-config.yaml` in the root directory of the target repository. An example is as follows:

```
repos:
  - repo: local
    hooks:
    - id: ai-doc
      name: AI-doc
      entry: python path/to/your/AI_doc/runner.py
      language: system
      # You can specify the file types that trigger the hook
      types: [python]
```
For specific configuration methods of hooks, please refer to [pre-commit](https://pre-commit.com/#plugins).
After configuring the yaml file, execute the following command to install the hook.
```
pre-commit install
```
This way, each time you perform a git commit, the AI_doc hook will be triggered, automatically detecting changes in the target repository and generating corresponding documentation.
Next, make some modifications to the target repository, such as adding a new file or modifying an existing one.
You just need to follow the normal git workflow: git add, git commit, git push.
The AI_doc hook will automatically trigger during git commit, detecting the files you added in the previous step and generating the corresponding documentation.

After execution, as AI_doc modifies files in the target repository, it will display 'Failed' upon completion of the hook. This is normal.
![Execution Result](assets/images/execution_result.png)
At this point, the hook has correctly performed the documentation generation operation and created a folder named Markdown_Docs in the root directory of your target repository.
Next, you just need to git add the Markdown_Docs folder to the staging area and use:
```
git commit -m "your commit message" --no-verify
git push
```
to submit your commit.

# ✅ Future Work

- [x] Optimize the project structure and refine the responsibilities of the classes
- [x] Identification and maintenance of parent-child relationship hierarchy structure between objects
- [ ] Implement Black commit
- [ ] Support the selection of document language
- [x] Enable the identification of inter-object reference relationships
- [x] **Bi-direct reference** Bi-directional reference construction topology
- [ ] Open source

# Supported Language
Set the target language with the two-letter language codes (ISO 639-1 codes), e.g. `language: en` for English. Here are languages we currently support:

| Code | Language   |
|------|------------|
| en   | English    |
| es   | Spanish    |
| fr   | French     |
| de   | German     |
| zh   | Chinese    |
| ja   | Japanese   |
| ru   | Russian    |
| it   | Italian    |
| ko   | Korean     |
| nl   | Dutch      |
| pt   | Portuguese |
| ar   | Arabic     |
| tr   | Turkish    |
| sv   | Swedish    |
| da   | Danish     |
| fi   | Finnish    |
| no   | Norwegian  |
| pl   | Polish     |
| cs   | Czech      |
| hu   | Hungarian  |
| el   | Greek      |
| he   | Hebrew     |
| th   | Thai       |
| hi   | Hindi      |
| bn   | Bengali    |

# 📜 License

# 📊 Citation
<|MERGE_RESOLUTION|>--- conflicted
+++ resolved
@@ -84,21 +84,6 @@
 
 ## Run AI_doc
 
-<<<<<<< HEAD
-
-<!-- Please use the following command in the main function of runner.py if you are generating documentation for the first time in the target repository:
-
-```
-runner.first_generate()
-``` -->
-Run the following command to generate documentation:
-```bash
-export PYTHONPATH=./
-python ai_doc/runner.py
-```
-
-At this point, AI_doc will automatically generate a json file that maintains the global structure information for your target repository, and create a folder named `Markdown_Docs` in the root directory of your target repository to store the documentation.
-=======
 Enter the root directory of AI_doc and type the following command in the terminal:
 ```
 python -m ai_doc.runner
@@ -107,7 +92,6 @@
 If it's your first time generating documentation for the target repository, AI_doc will automatically create a JSON file maintaining the global structure information and a folder named Markdown_Docs in the root directory of the target repository for storing documents.
 
 The paths of the global structure information json file and the documentation folder can be configured in `config.yml`.
->>>>>>> 7bc0b1d7
 
 Once you have initially generated the global documentation for the target repository, or if the project you cloned already contains global documentation information, you can then seamlessly and automatically maintain internal project documentation with your team by configuring the **pre-commit hook** in the target repository!
 
